/*
 * Copyright (C) 2024 Lightbend Inc. <https://www.lightbend.com>
 */

import sbt._

object Dependencies {
  val Scala213 = "2.13.15"
  val Scala3 = "3.3.4"
  val Scala2Versions = Seq(Scala213)
  val ScalaVersions = Dependencies.Scala2Versions :+ Dependencies.Scala3
  val AkkaVersion = System.getProperty("override.akka.version", "2.10.5")
  val AkkaVersionInDocs = VersionNumber(AkkaVersion).numbers match { case Seq(major, minor, _*) => s"$major.$minor" }

  // only for docs
  val AkkaProjectionVersion = "1.6.0"
  val AkkaProjectionVersionInDocs = VersionNumber(AkkaProjectionVersion).numbers match {
    case Seq(major, minor, _*) => s"$major.$minor"
  }
<<<<<<< HEAD
  val AwsSdkVersion = "2.31.44"
  val MinioVersion = "8.5.17"
=======
  val AwsSdkVersion = "2.31.63"
>>>>>>> 92924065
  // Java Platform version for JavaDoc creation
  // sync with Java version in .github/workflows/publish.yml#documentation
  val JavaDocLinkVersion = 17

  object Compile {
    val akkaActorTyped = "com.typesafe.akka" %% "akka-actor-typed" % AkkaVersion
    val akkaStream = "com.typesafe.akka" %% "akka-stream" % AkkaVersion
    val akkaPersistence = "com.typesafe.akka" %% "akka-persistence-typed" % AkkaVersion
    val akkaPersistenceTyped = "com.typesafe.akka" %% "akka-persistence-typed" % AkkaVersion
    val akkaPersistenceQuery = "com.typesafe.akka" %% "akka-persistence-query" % AkkaVersion
    val dynamodbSdk = "software.amazon.awssdk" % "dynamodb" % AwsSdkVersion
    val s3Sdk = "software.amazon.awssdk" % "s3" % AwsSdkVersion
  }

  object TestDeps {
    val akkaStreamTyped = "com.typesafe.akka" %% "akka-stream-typed" % AkkaVersion % Test
    val akkaPersistenceTyped = Compile.akkaPersistenceTyped % Test
    val akkaShardingTyped = "com.typesafe.akka" %% "akka-cluster-sharding-typed" % AkkaVersion % Test
    val akkaPersistenceTck = "com.typesafe.akka" %% "akka-persistence-tck" % AkkaVersion % Test
    val akkaTestkit = "com.typesafe.akka" %% "akka-actor-testkit-typed" % AkkaVersion % Test
    val akkaStreamTestkit = "com.typesafe.akka" %% "akka-stream-testkit" % AkkaVersion % Test
    val akkaJackson = "com.typesafe.akka" %% "akka-serialization-jackson" % AkkaVersion % Test

    val logback = "ch.qos.logback" % "logback-classic" % "1.5.18" % Test // EPL 1.0 / LGPL 2.1
    val scalaTest = "org.scalatest" %% "scalatest" % "3.2.19" % Test // ApacheV2
    val junit = "junit" % "junit" % "4.12" % Test // Eclipse Public License 1.0
    val junitInterface = "com.novocode" % "junit-interface" % "0.11" % Test // "BSD 2-Clause"
    val minioSdk = "io.minio" % "minio" % MinioVersion % Test // ApacheV2

    val cloudwatchMetricPublisher = "software.amazon.awssdk" % "cloudwatch-metric-publisher" % AwsSdkVersion % Test
  }

  import Compile._

  val core = Seq(
    dynamodbSdk.exclude("software.amazon.awssdk", "apache-client"),
    akkaPersistence,
    akkaPersistenceQuery,
    TestDeps.akkaPersistenceTck,
    TestDeps.akkaStreamTestkit,
    TestDeps.akkaTestkit,
    TestDeps.akkaJackson,
    TestDeps.akkaStreamTyped,
    TestDeps.logback,
    TestDeps.scalaTest)

  val s3Fallback = Seq(
    akkaPersistence,
    akkaPersistenceQuery,
    s3Sdk,
    TestDeps.akkaStreamTestkit,
    TestDeps.akkaTestkit,
    TestDeps.logback,
    TestDeps.minioSdk,
    TestDeps.scalaTest)

  val docs = Seq(
    TestDeps.akkaPersistenceTyped,
    TestDeps.akkaShardingTyped,
    TestDeps.akkaJackson,
    TestDeps.akkaTestkit,
    TestDeps.scalaTest)
}<|MERGE_RESOLUTION|>--- conflicted
+++ resolved
@@ -17,12 +17,10 @@
   val AkkaProjectionVersionInDocs = VersionNumber(AkkaProjectionVersion).numbers match {
     case Seq(major, minor, _*) => s"$major.$minor"
   }
-<<<<<<< HEAD
-  val AwsSdkVersion = "2.31.44"
+
+  val AwsSdkVersion = "2.31.63"
   val MinioVersion = "8.5.17"
-=======
-  val AwsSdkVersion = "2.31.63"
->>>>>>> 92924065
+
   // Java Platform version for JavaDoc creation
   // sync with Java version in .github/workflows/publish.yml#documentation
   val JavaDocLinkVersion = 17
