--- conflicted
+++ resolved
@@ -5,13 +5,8 @@
 import sbt._
 
 object Dependencies {
-<<<<<<< HEAD
-  val Scala213 = "2.13.13"
+  val Scala213 = "2.13.15"
   val Scala3 = "3.3.4"
-=======
-  val Scala213 = "2.13.15"
-  val Scala3 = "3.3.3"
->>>>>>> cf6d4a1a
   val Scala2Versions = Seq(Scala213)
   val ScalaVersions = Dependencies.Scala2Versions :+ Dependencies.Scala3
   val AkkaVersion = System.getProperty("override.akka.version", "2.10.0")
